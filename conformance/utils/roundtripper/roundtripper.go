/*
Copyright 2022 The Kubernetes Authors.

Licensed under the Apache License, Version 2.0 (the "License");
you may not use this file except in compliance with the License.
You may obtain a copy of the License at

    http://www.apache.org/licenses/LICENSE-2.0

Unless required by applicable law or agreed to in writing, software
distributed under the License is distributed on an "AS IS" BASIS,
WITHOUT WARRANTIES OR CONDITIONS OF ANY KIND, either express or implied.
See the License for the specific language governing permissions and
limitations under the License.
*/

package roundtripper

import (
	"context"
	"crypto/tls"
	"crypto/x509"
	"encoding/json"
	"fmt"
	"io"
<<<<<<< HEAD
	iou "io/ioutil"
=======
>>>>>>> 46d40889
	"net/http"
	"net/http/httputil"
	"net/url"
	"regexp"

	"sigs.k8s.io/gateway-api/conformance/utils/config"
)

// RoundTripper is an interface used to make requests within conformance tests.
// This can be overridden with custom implementations whenever necessary.
type RoundTripper interface {
	CaptureRoundTrip(Request) (*CapturedRequest, *CapturedResponse, error)
	CaptureTLSRoundTrip(Request, []byte, []byte, string) (*CapturedRequest, *CapturedResponse, error)
}

// Request is the primary input for making a request.
type Request struct {
	URL              url.URL
	Host             string
	Protocol         string
	Method           string
	Headers          map[string][]string
	UnfollowRedirect bool
}

// CapturedRequest contains request metadata captured from an echoserver
// response.
type CapturedRequest struct {
	Path     string              `json:"path"`
	Host     string              `json:"host"`
	Method   string              `json:"method"`
	Protocol string              `json:"proto"`
	Headers  map[string][]string `json:"headers"`

	Namespace string `json:"namespace"`
	Pod       string `json:"pod"`
}

// RedirectRequest contains a follow up request metadata captured from a redirect
// response.
type RedirectRequest struct {
	Scheme string
	Host   string
	Port   string
	Path   string
}

// CapturedResponse contains response metadata.
type CapturedResponse struct {
	StatusCode      int
	ContentLength   int64
	Protocol        string
	Headers         map[string][]string
	RedirectRequest *RedirectRequest
}

// DefaultRoundTripper is the default implementation of a RoundTripper. It will
// be used if a custom implementation is not specified.
type DefaultRoundTripper struct {
	Debug         bool
	TimeoutConfig config.TimeoutConfig
}

// CaptureRoundTrip makes a request with the provided parameters and returns the
// captured request and response from echoserver. An error will be returned if
// there is an error running the function but not if an HTTP error status code
// is received.
func (d *DefaultRoundTripper) CaptureRoundTrip(request Request) (*CapturedRequest, *CapturedResponse, error) {
	cReq := &CapturedRequest{}
	client := &http.Client{}

	if request.UnfollowRedirect {
		client.CheckRedirect = func(req *http.Request, via []*http.Request) error {
			return http.ErrUseLastResponse
		}
	}

	method := "GET"
	if request.Method != "" {
		method = request.Method
	}
	ctx, cancel := context.WithTimeout(context.Background(), d.TimeoutConfig.RequestTimeout)
	defer cancel()
	req, err := http.NewRequestWithContext(ctx, method, request.URL.String(), nil)
	if err != nil {
		return nil, nil, err
	}

	if request.Host != "" {
		req.Host = request.Host
	}

	if request.Headers != nil {
		for name, value := range request.Headers {
			req.Header.Set(name, value[0])
		}
	}

	if d.Debug {
		var dump []byte
		dump, err = httputil.DumpRequestOut(req, true)
		if err != nil {
			return nil, nil, err
		}

		fmt.Printf("Sending Request:\n%s\n\n", formatDump(dump, "< "))
	}

	resp, err := client.Do(req)
	if err != nil {
		return nil, nil, err
	}
	defer func(Body io.ReadCloser) {
		_ = Body.Close()
	}(resp.Body)

	if d.Debug {
		var dump []byte
		dump, err = httputil.DumpResponse(resp, true)
		if err != nil {
			return nil, nil, err
		}

		fmt.Printf("Received Response:\n%s\n\n", formatDump(dump, "< "))
	}

<<<<<<< HEAD
	body, _ := iou.ReadAll(resp.Body)
=======
	body, _ := io.ReadAll(resp.Body)
>>>>>>> 46d40889

	// we cannot assume the response is JSON
	if resp.Header.Get("Content-type") == "application/json" {
		err = json.Unmarshal(body, cReq)
		if err != nil {
			return nil, nil, fmt.Errorf("unexpected error reading response: %w", err)
		}
	}

	cRes := &CapturedResponse{
		StatusCode:    resp.StatusCode,
		ContentLength: resp.ContentLength,
		Protocol:      resp.Proto,
		Headers:       resp.Header,
	}

	if IsRedirect(resp.StatusCode) {
		redirectURL, err := resp.Location()
		if err != nil {
			return nil, nil, err
		}
		cRes.RedirectRequest = &RedirectRequest{
			Scheme: redirectURL.Scheme,
			Host:   redirectURL.Hostname(),
			Port:   redirectURL.Port(),
			Path:   redirectURL.Path,
		}
	}

	return cReq, cRes, nil
}

// IsRedirect returns true if a given status code is a redirect code.
func IsRedirect(statusCode int) bool {
	switch statusCode {
	case http.StatusMultipleChoices,
		http.StatusMovedPermanently,
		http.StatusFound,
		http.StatusSeeOther,
		http.StatusNotModified,
		http.StatusUseProxy,
		http.StatusTemporaryRedirect,
		http.StatusPermanentRedirect:
		return true
	}
	return false
}

// CaptureTLSRoundTrip makes a request with the provided parameters and returns the
// captured request and response from echoserver. An error will be returned if
// there is an error running the function but not if an HTTP error status code
// is received.
func (d *DefaultRoundTripper) CaptureTLSRoundTrip(request Request, cPem, keyPem []byte, server string) (*CapturedRequest, *CapturedResponse, error) {
	cReq := &CapturedRequest{}
	client := http.DefaultClient

	// Create a certificate from the provided cert and key
	cert, err := tls.X509KeyPair(cPem, keyPem)
	if err != nil {
		return nil, nil, fmt.Errorf("unexpected error creating cert: %w", err)
	}

	// Add the provided cert as a trusted CA
	certPool := x509.NewCertPool()
	if !certPool.AppendCertsFromPEM(cPem) {
		return nil, nil, fmt.Errorf("unexpected error adding trusted CA: %w", err)
	}

	if server == "" {
		return nil, nil, fmt.Errorf("unexpected error, server name required for TLS")
	}

	// Create the Transport for this provided host, cert, and trusted CA
	client.Transport = &http.Transport{
		TLSClientConfig: &tls.Config{
			Certificates: []tls.Certificate{cert},
			ServerName:   server,
			RootCAs:      certPool,
			MinVersion:   tls.VersionTLS11,
			MaxVersion:   tls.VersionTLS13,
		},
	}

	method := "GET"
	if request.Method != "" {
		method = request.Method
	}
	ctx, cancel := context.WithTimeout(context.Background(), d.TimeoutConfig.RequestTimeout)
	defer cancel()
	req, err := http.NewRequestWithContext(ctx, method, request.URL.String(), nil)
	if err != nil {
		return nil, nil, err
	}

	if request.Host != "" {
		req.Host = request.Host
	}

	if request.Headers != nil {
		for name, value := range request.Headers {
			req.Header.Set(name, value[0])
		}
	}

	if d.Debug {
		var dump []byte
		dump, err = httputil.DumpRequestOut(req, true)
		if err != nil {
			return nil, nil, err
		}

		fmt.Printf("Sending Request:\n%s\n\n", formatDump(dump, "< "))
	}

	resp, err := client.Do(req)
	if err != nil {
		return nil, nil, err
	}
	defer func(Body io.ReadCloser) {
		_ = Body.Close()
	}(resp.Body)

	if d.Debug {
		var dump []byte
		dump, err = httputil.DumpResponse(resp, true)
		if err != nil {
			return nil, nil, err
		}

		fmt.Printf("Received Response:\n%s\n\n", formatDump(dump, "< "))
	}

	body, _ := iou.ReadAll(resp.Body)

	// we cannot assume the response is JSON
	if resp.Header.Get("Content-type") == "application/json" {
		err = json.Unmarshal(body, cReq)
		if err != nil {
			return nil, nil, fmt.Errorf("unexpected error reading response: %w", err)
		}
	}

	cRes := &CapturedResponse{
		StatusCode:    resp.StatusCode,
		ContentLength: resp.ContentLength,
		Protocol:      resp.Proto,
		Headers:       resp.Header,
	}

	return cReq, cRes, nil
}

var startLineRegex = regexp.MustCompile(`(?m)^`)

func formatDump(data []byte, prefix string) string {
	data = startLineRegex.ReplaceAllLiteral(data, []byte(prefix))
	return string(data)
}<|MERGE_RESOLUTION|>--- conflicted
+++ resolved
@@ -23,10 +23,7 @@
 	"encoding/json"
 	"fmt"
 	"io"
-<<<<<<< HEAD
 	iou "io/ioutil"
-=======
->>>>>>> 46d40889
 	"net/http"
 	"net/http/httputil"
 	"net/url"
@@ -39,7 +36,6 @@
 // This can be overridden with custom implementations whenever necessary.
 type RoundTripper interface {
 	CaptureRoundTrip(Request) (*CapturedRequest, *CapturedResponse, error)
-	CaptureTLSRoundTrip(Request, []byte, []byte, string) (*CapturedRequest, *CapturedResponse, error)
 }
 
 // Request is the primary input for making a request.
@@ -50,6 +46,9 @@
 	Method           string
 	Headers          map[string][]string
 	UnfollowRedirect bool
+	CertPem          []byte
+	KeyPem           []byte
+	Server           string
 }
 
 // CapturedRequest contains request metadata captured from an echoserver
@@ -104,6 +103,36 @@
 		}
 	}
 
+	// Setup TLS transport if there are CertPem, KeyPem, and Server in the request
+	if request.Server != "" && len(request.CertPem) != 0 && len(request.KeyPem) != 0 {
+		// Create a certificate from the provided cert and key
+		cert, err := tls.X509KeyPair(request.CertPem, request.KeyPem)
+		if err != nil {
+			return nil, nil, fmt.Errorf("unexpected error creating cert: %w", err)
+		}
+
+		// Add the provided cert as a trusted CA
+		certPool := x509.NewCertPool()
+		if !certPool.AppendCertsFromPEM(request.CertPem) {
+			return nil, nil, fmt.Errorf("unexpected error adding trusted CA: %w", err)
+		}
+
+		if request.Server == "" {
+			return nil, nil, fmt.Errorf("unexpected error, server name required for TLS")
+		}
+
+		// Create the Transport for this provided host, cert, and trusted CA
+		client.Transport = &http.Transport{
+			// Disable G402: TLS MinVersion too low. (gosec)
+			// #nosec G402
+			TLSClientConfig: &tls.Config{
+				Certificates: []tls.Certificate{cert},
+				ServerName:   request.Server,
+				RootCAs:      certPool,
+			},
+		}
+	}
+
 	method := "GET"
 	if request.Method != "" {
 		method = request.Method
@@ -153,11 +182,7 @@
 		fmt.Printf("Received Response:\n%s\n\n", formatDump(dump, "< "))
 	}
 
-<<<<<<< HEAD
 	body, _ := iou.ReadAll(resp.Body)
-=======
-	body, _ := io.ReadAll(resp.Body)
->>>>>>> 46d40889
 
 	// we cannot assume the response is JSON
 	if resp.Header.Get("Content-type") == "application/json" {
@@ -206,110 +231,6 @@
 	return false
 }
 
-// CaptureTLSRoundTrip makes a request with the provided parameters and returns the
-// captured request and response from echoserver. An error will be returned if
-// there is an error running the function but not if an HTTP error status code
-// is received.
-func (d *DefaultRoundTripper) CaptureTLSRoundTrip(request Request, cPem, keyPem []byte, server string) (*CapturedRequest, *CapturedResponse, error) {
-	cReq := &CapturedRequest{}
-	client := http.DefaultClient
-
-	// Create a certificate from the provided cert and key
-	cert, err := tls.X509KeyPair(cPem, keyPem)
-	if err != nil {
-		return nil, nil, fmt.Errorf("unexpected error creating cert: %w", err)
-	}
-
-	// Add the provided cert as a trusted CA
-	certPool := x509.NewCertPool()
-	if !certPool.AppendCertsFromPEM(cPem) {
-		return nil, nil, fmt.Errorf("unexpected error adding trusted CA: %w", err)
-	}
-
-	if server == "" {
-		return nil, nil, fmt.Errorf("unexpected error, server name required for TLS")
-	}
-
-	// Create the Transport for this provided host, cert, and trusted CA
-	client.Transport = &http.Transport{
-		TLSClientConfig: &tls.Config{
-			Certificates: []tls.Certificate{cert},
-			ServerName:   server,
-			RootCAs:      certPool,
-			MinVersion:   tls.VersionTLS11,
-			MaxVersion:   tls.VersionTLS13,
-		},
-	}
-
-	method := "GET"
-	if request.Method != "" {
-		method = request.Method
-	}
-	ctx, cancel := context.WithTimeout(context.Background(), d.TimeoutConfig.RequestTimeout)
-	defer cancel()
-	req, err := http.NewRequestWithContext(ctx, method, request.URL.String(), nil)
-	if err != nil {
-		return nil, nil, err
-	}
-
-	if request.Host != "" {
-		req.Host = request.Host
-	}
-
-	if request.Headers != nil {
-		for name, value := range request.Headers {
-			req.Header.Set(name, value[0])
-		}
-	}
-
-	if d.Debug {
-		var dump []byte
-		dump, err = httputil.DumpRequestOut(req, true)
-		if err != nil {
-			return nil, nil, err
-		}
-
-		fmt.Printf("Sending Request:\n%s\n\n", formatDump(dump, "< "))
-	}
-
-	resp, err := client.Do(req)
-	if err != nil {
-		return nil, nil, err
-	}
-	defer func(Body io.ReadCloser) {
-		_ = Body.Close()
-	}(resp.Body)
-
-	if d.Debug {
-		var dump []byte
-		dump, err = httputil.DumpResponse(resp, true)
-		if err != nil {
-			return nil, nil, err
-		}
-
-		fmt.Printf("Received Response:\n%s\n\n", formatDump(dump, "< "))
-	}
-
-	body, _ := iou.ReadAll(resp.Body)
-
-	// we cannot assume the response is JSON
-	if resp.Header.Get("Content-type") == "application/json" {
-		err = json.Unmarshal(body, cReq)
-		if err != nil {
-			return nil, nil, fmt.Errorf("unexpected error reading response: %w", err)
-		}
-	}
-
-	cRes := &CapturedResponse{
-		StatusCode:    resp.StatusCode,
-		ContentLength: resp.ContentLength,
-		Protocol:      resp.Proto,
-		Headers:       resp.Header,
-	}
-
-	return cReq, cRes, nil
-}
-
 var startLineRegex = regexp.MustCompile(`(?m)^`)
 
 func formatDump(data []byte, prefix string) string {
